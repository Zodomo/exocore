##############################
# --- USER CONFIGURATION --- #
##############################

title: Exocore
description: A navigable, organised hypertext personal knowledge base
url: https://exocore.netlify.app
repository: remiliacorp/exocore
<<<<<<< HEAD
background: "red"
=======

##############################################
# --- ANALYTICS CONFIGURATION (OPTIONAL) --- #
##############################################

jekyll_analytics:        # Uncomment desired analytics tracker and input details
#  GoogleAnalytics:          # Uncomment section if you want to track with Google Analytics
#    id: UA-123-456          # Required - replace with your tracking id
#    anonymizeIp: false      # Optional - Default: false - set to true for anonymized tracking

#  Matomo:                   # Uncomment section if you want to track with Matomo (former Piwik Analytics)
#    url: matomo.example.com # Required - url to Matomo installation without trailing /
#    siteId: "1234"          # Required - replace with your Matomo site id (Write id as string)

#  Piwik:                    # Uncomment section if you want to track with Piwik
#    url: piwik.example.com  # Required - url to Piwik installation without trailing /
#    siteId: "1234"          # Required - replace with your Piwik site id (Write id as string)

#  MPulse:                   # Uncomment section if you want to track performance with mPulse
#    apikey: XXXXX-YYYYY-ZZZZZ-AAAAA-23456   # Required - replace with your mPulse API key
>>>>>>> 2bf437fc

#  Plausible:
#    domain: 'example.com'   # The domain configured in plausible
#    source: 'https://plausible.example.com/js/plausible.js' # The source of the javascript

#################################
# --- EXOCORE CONFIGURATION --- #
#################################

baseurl: '' 
source: .
destination: _site
background: "red"
highlighter: rouge
permalink: /:categories/:slug/

gist:
  noscript: false

kramdown:
  math_engine: mathjax
  syntax_highlighter: rouge

readme_index:
  enabled: true

sass:
    sass_dir: ./exocore/_sass

layouts_dir: ./exocore/_layouts
includes_dir: ./exocore/_includes
plugins_dir: ./exocore/_plugins
data_dir: ./exocore/data
      
defaults:
  - scope:
      path: "" 
    values:
      layout: "default"
      date: "Jan 1 2000"
  - scope:
      path: ""
    values:
      image: /assets/imgs/card.png
  - scope:
      path: ""
      type: "articles"
    values: 
      layout: "article"
  - scope:
      path: ""
      type: "journal"
    values: 
      layout: "journal"
  - scope:
      path: ""
      type: "wiki"
    values: 
      layout: "wiki"
  - scope:
      path: ""
      type: "daily"
    values: 
      layout: "daily"
  - scope:
      path: ""
      type: "scrapbook"
    values: 
      layout: "scrapbook"


collections:

  wiki:
    output: true
    
  journal:
    output: true
    
  articles:
    output: true

  daily:
    output: true

  scrapbook:
    output: true

relative_links:
  enabled:     true
  collections: true
  
titles_from_headings:
  enabled:     true
  strip_title: true
  collections: true
    
graphviz:
  options: "-Tsvg" # 'dot' command option
  command: "dot"   # execute this string. specify full path to 'dot' if you need


plugins:
- jekyll-optional-front-matter
- jekyll-readme-index
- jekyll-default-layout
- jekyll-titles-from-headings
- jekyll-relative-links
- jekyll-github-metadata
- jekyll-seo-tag
- html-proofer
- rubocop
- w3c_validators
- jekyll-last-modified-at
- jekyll-redirect-from
- jekyll-feed
- jekyll-wikilinks
- ruby-graphviz<|MERGE_RESOLUTION|>--- conflicted
+++ resolved
@@ -6,9 +6,6 @@
 description: A navigable, organised hypertext personal knowledge base
 url: https://exocore.netlify.app
 repository: remiliacorp/exocore
-<<<<<<< HEAD
-background: "red"
-=======
 
 ##############################################
 # --- ANALYTICS CONFIGURATION (OPTIONAL) --- #
@@ -29,7 +26,6 @@
 
 #  MPulse:                   # Uncomment section if you want to track performance with mPulse
 #    apikey: XXXXX-YYYYY-ZZZZZ-AAAAA-23456   # Required - replace with your mPulse API key
->>>>>>> 2bf437fc
 
 #  Plausible:
 #    domain: 'example.com'   # The domain configured in plausible
